.PHONY: help install install-dev clean lint test format run-server build-index demo setup-dirs check-config check-deps ui-to-code-demo
.DEFAULT_GOAL := help

# Variables
PROJECT_NAME = ui-to-code-system
ifeq ($(OS),Windows_NT)
    PYTHON_INTERPRETER = py
else
<<<<<<< HEAD
    PYTHON_INTERPRETER = python
=======
    PYTHON_INTERPRETER = /opt/anaconda3/envs/uicode312/bin/python
>>>>>>> 39b1ad39
endif
VENV_NAME = venv
PORT = 8501

WEBSIGHT_OFFSET = 0
WEBSIGHT_LENGTH = 1000
WEBSIGHT_STEPS=100

WEBSIGHT_LOADER_PATH = src/rag/ingestion/websight_loader.py
WEBSIGHT_MAX_EXAMPLES = 1000

## Display help information
help:
	@echo "UI-to-Code Multi-Agent System - Available Commands"
	@echo "=================================================="
	@echo ""
	@echo "🚀 Quick Start:"
	@echo "  quick-start       - Show complete setup guide"
	@echo "  install           - Install project dependencies"
	@echo "  check-deps        - Check if all dependencies are installed"
	@echo "  setup-dirs        - Create project directory structure"
	@echo "  run-server        - Run Streamlit UI-to-Code application"
	@echo ""
	@echo "🔧 Setup & Configuration:"
	@echo "  install-dev       - Install with development dependencies"
	@echo "  setup-venv        - Create virtual environment"
	@echo "  check-config      - Check configuration and paths"
	@echo ""
	@echo "🎨 UI-to-Code Features:"
	@echo "  ui-to-code-demo   - Run UI-to-Code system demo"
	@echo "  build-index       - Build HTML/CSS examples index"
	@echo ""
	@echo "🧪 Development:"
	@echo "  test              - Run tests"
	@echo "  lint              - Run code linting"
	@echo "  format            - Format code with black and isort"
	@echo "  clean             - Clean compiled files and cache"
	@echo ""
	@echo "📚 Documentation:"
	@echo "  docs              - Generate documentation"
	@echo "  help              - Show this help"

## Install project dependencies
install:
	$(PYTHON_INTERPRETER) -m pip install --upgrade pip setuptools wheel
	$(PYTHON_INTERPRETER) -m pip install -e .

## Download a subset of the WebSight dataset for testing
download-websight:
	@echo "Descargando WebSight dataset en pasos de $(WEBSIGHT_STEPS) desde $(WEBSIGHT_OFFSET) hasta $(WEBSIGHT_LENGTH)..."
	mkdir -p data/websight
	@for step in $(shell seq $(WEBSIGHT_OFFSET) $(WEBSIGHT_STEPS) $(WEBSIGHT_LENGTH)); do \
		echo "Descargando offset $$step..."; \
		curl -X GET "https://datasets-server.huggingface.co/rows?dataset=HuggingFaceM4%2FWebSight&config=v0.2&split=train&offset=$$step&length=$(WEBSIGHT_STEPS)" -o data/websight/websight_$$step.json; \
		echo "Guardado en data/websight/websight_$$step.json"; \
	done

download-websight-win:
	@echo Descargando WebSight dataset (train, offset $(WEBSIGHT_OFFSET), length $(WEBSIGHT_LENGTH))...
	if not exist data\websight mkdir data\websight
	@for step in $(shell seq $(WEBSIGHT_OFFSET) $(WEBSIGHT_STEPS) $(WEBSIGHT_LENGTH)); do \
		echo "Descargando offset $$step..."; \
		curl -X GET "https://datasets-server.huggingface.co/rows?dataset=HuggingFaceM4%2FWebSight&config=v0.2&split=train&offset=$$step&length=$(WEBSIGHT_STEPS)" -o data/websight/websight_$$step.json; \
		echo "Guardado en data/websight/websight_$$step.json"; \
	done


## Install project with development dependencies
install-dev:
	$(PYTHON_INTERPRETER) -m pip install --upgrade pip setuptools wheel
	$(PYTHON_INTERPRETER) -m pip install -e ".[dev]"

## Create project directory structure
setup-dirs:
	@echo "Creating project directories..."
	$(PYTHON_INTERPRETER) -c "from src.config import create_all_directories; create_all_directories()"
	@echo "✅ Project directories created successfully"

## Check configuration and paths
check-config:
	@echo "Checking project configuration..."
	$(PYTHON_INTERPRETER) -c "from src.config import project_dir, corpus_dir, config; print(f'✅ Project root: {project_dir()}'); print(f'✅ Corpus dir: {corpus_dir()}'); print('✅ Configuration loaded successfully')"

run-visual-agent:
	@echo "Running Visual Agent..."
	$(PYTHON_INTERPRETER) -m src.agents.visual_agent.src.server

run-code-agent:
	@echo "Running Code Agent..."
	$(PYTHON_INTERPRETER) -m src.agents.code_agent.src.server

## Run Streamlit web app
run-server:
	@echo "Starting UI-to-Code Streamlit app on port $(PORT)..."
	$(PYTHON_INTERPRETER) -m streamlit run app/streamlit_app.py --server.port $(PORT) --server.address 0.0.0.0

## Build Pinecone vector index from HTML/CSS examples
build-html:
	@echo "Building Pinecone vector index for HTML/CSS examples..."
	$(PYTHON_INTERPRETER) $(WEBSIGHT_LOADER_PATH) --max-examples=$(WEBSIGHT_MAX_EXAMPLES)

## Run UI-to-Code demo  
ui-to-code-demo:
	@echo "Running UI-to-Code system demo..."
	$(PYTHON_INTERPRETER) -c "from quick_start import run_ui_to_code_demo; run_ui_to_code_demo()" || echo "Demo requires proper .env configuration with API keys"

## Check dependencies for UI-to-Code system
check-deps:
	@echo "Checking UI-to-Code system dependencies..."
	$(PYTHON_INTERPRETER) check_deps.py

## Run tests
test:
	@echo "Running tests..."
	$(PYTHON_INTERPRETER) -m pytest tests/ -v --tb=short || echo "No tests found in tests/ directory"

## Run code linting
lint:
	@echo "Running code linting..."
	-$(PYTHON_INTERPRETER) -m flake8 src/ app/ --max-line-length=100 --ignore=E203,W503 || echo "flake8 not installed"
	@echo "Linting completed"

## Format code with black and isort
format:
	@echo "Formatting code..."
	-$(PYTHON_INTERPRETER) -m black src/ app/ --line-length=100 || echo "black not installed"
	-$(PYTHON_INTERPRETER) -m isort src/ app/ --profile black --line-length=100 || echo "isort not installed"
	@echo "Code formatting completed"

## Clean compiled files and cache
clean:
	@echo "Cleaning compiled files and cache..."
	find . -type f -name "*.py[co]" -delete
	find . -type d -name "__pycache__" -delete
	find . -type d -name "*.egg-info" -exec rm -rf {} +
	find . -type d -name ".pytest_cache" -exec rm -rf {} +
	find . -type f -name ".coverage" -delete
	rm -rf build/
	rm -rf dist/
	@echo "Cleanup completed"

## Create and setup virtual environment
setup-venv:
	@echo "Creating virtual environment..."
	$(PYTHON_INTERPRETER) -m venv $(VENV_NAME)
	@echo "Virtual environment created at ./$(VENV_NAME)"
	@echo "Activate with: source $(VENV_NAME)/bin/activate"
	@echo "Then run: make install"

## Generate documentation
docs:
	@echo "Generating documentation..."
	-$(PYTHON_INTERPRETER) -m sphinx-build -b html docs/ docs/_build/html || echo "Sphinx not configured"

## Development workflow - setup everything
dev-setup: setup-venv
	@echo "Setting up development environment..."
	@echo "Please run the following commands:"
	@echo "  source $(VENV_NAME)/bin/activate"
	@echo "  make install-dev"
	@echo "  make setup-dirs"
	@echo "  cp .env.example .env  # and edit with your API keys"
	@echo "  make check-config"

## Quick start for new users
quick-start:
	@echo "UI-to-Code Multi-Agent System Quick Start"
	@echo "========================================="
	@echo ""
	@echo "1. Setup virtual environment:"
	@echo "   make setup-venv"
	@echo "   source venv/bin/activate"
	@echo ""
	@echo "2. Install dependencies:"
	@echo "   make install"
	@echo ""
	@echo "3. Check dependencies:"
	@echo "   make check-deps"
	@echo ""
	@echo "4. Setup project directories:"
	@echo "   make setup-dirs"
	@echo ""
	@echo "5. Configure environment:"
	@echo "   cp .env.example .env"
	@echo "   # Edit .env with your OpenRouter/OpenAI API keys"
	@echo ""
	@echo "6. Start the visual and code agents in separate terminals:"
	@echo "   make run-visual-agent"
	@echo "   make run-code-agent"
	@echo ""
	@echo "7. Start the UI-to-Code system:"
	@echo "   make run-server"
	@echo ""
	@echo "Visit http://localhost:8501 for the UI-to-Code interface"
	@echo ""
	@echo "🎨 Features:"
	@echo "   - Upload UI images for analysis"
	@echo "   - Generate HTML/Tailwind CSS code"  
	@echo "   - Custom Spanish/English instructions"
	@echo "   - Visual AI + RAG pattern matching"

# Environment verification
verify-env:
	@echo "Verifying environment..."
	$(PYTHON_INTERPRETER) --version
	$(PYTHON_INTERPRETER) -c "import sys; print(f'Python executable: {sys.executable}')"
	@echo "Current directory: $(PWD)"
	@echo "Environment verification completed"


evaluate-retrieval:
	$(PYTHON_INTERPRETER) -m src.rag.evaluators.evaluate_retrieval --docs data/evaluate/docs_ui_code_en.jsonl --qrels data/evaluate/qrels_ui_code_en.csv --ks 3,5 --top_retrieve 10 --top_final 5<|MERGE_RESOLUTION|>--- conflicted
+++ resolved
@@ -6,11 +6,7 @@
 ifeq ($(OS),Windows_NT)
     PYTHON_INTERPRETER = py
 else
-<<<<<<< HEAD
-    PYTHON_INTERPRETER = python
-=======
     PYTHON_INTERPRETER = /opt/anaconda3/envs/uicode312/bin/python
->>>>>>> 39b1ad39
 endif
 VENV_NAME = venv
 PORT = 8501
