"""Orchestrator Agent that coordinates between Visual and Code Agents, and integrates RAG for context."""

# TODO: Refactor constants (timeouts, URLs) to config
import json
from loguru import logger
import base64, json, httpx, asyncio, time
from pathlib import Path
from typing import Any, Optional
from uuid import uuid4
from a2a.client import A2ACardResolver, A2AClient
from a2a.types import (
    AgentCard,
    MessageSendParams,
    SendMessageRequest,
    SendMessageResponse,
    Message,
    SendMessageSuccessResponse,
)
from a2a.utils import get_message_text, get_text_parts
from PIL import Image
from io import BytesIO

# Local dependencies
from src.agents.rag_agent.rag_agent import RAGAgent
from src.config import visual_agent_url, code_agent_url

VISUAL_AGENT_URL = visual_agent_url
CODE_AGENT_URL = code_agent_url


class OrchestratorAgent:
    def __init__(self, visual_url: str = VISUAL_AGENT_URL, code_url: str = CODE_AGENT_URL) -> None:
        self.visual_url: str = visual_url
        self.code_url: str = code_url
        self.rag_agent: RAGAgent = RAGAgent()
        self.httpx_client: httpx.AsyncClient | None = None

        self.agents: dict[str, dict[str, object]] = {
            "visual": {"url": self.visual_url, "card": None, "client": None},
            "code": {"url": self.code_url, "card": None, "client": None},
            "rag": {"url": None, "card": None, "client": self.rag_agent},
        }

    async def initialize(self) -> None:
        """Initialize HTTP client and fetch both agents' cards."""
        logger.info("Initializing HTTP client")
        timeout = httpx.Timeout(60.0, connect=10.0)
        self.httpx_client = httpx.AsyncClient(timeout=timeout)

        for agent_name, agent_info in self.agents.items():
            url = agent_info["url"]
            if url:
                resolver = A2ACardResolver(
                    httpx_client=self.httpx_client,
                    base_url=url,
                )
                try:
                    card: AgentCard = await resolver.get_agent_card()
                    self.agents[agent_name]["card"] = card
                    self.agents[agent_name]["client"] = A2AClient(
                        httpx_client=self.httpx_client,
                        agent_card=card,
                    )
                    logger.info(f"Fetched {agent_name} agent card: {card.name} v{card.version}")
                except Exception as e:
                    logger.error(
                        f"Critical error fetching {agent_name} agent card: {e}",
                        exc_info=True,
                    )
                    raise RuntimeError(f"Failed to fetch {agent_name} agent card. Cannot continue.") from e

    def _serialize_patterns(self, patterns) -> str:
        """Ensure patterns are JSON-serializable (tuples -> lists)."""
        if not patterns:
            return "[]"
        try:
            return json.dumps(patterns, ensure_ascii=False)
        except TypeError:
            try:
                safe = []
                for p in patterns:
                    if isinstance(p, tuple):
                        safe.append(list(p))
                    else:
                        safe.append(p)
                return json.dumps(safe, ensure_ascii=False)
            except Exception:
                return "[]"

    def _dump_response_safe(self, response) -> str:
        try:
            d = response.model_dump(mode="json", exclude_none=True)
            s = json.dumps(d)
            return s[:10000]
        except Exception:
            try:
                return str(response)[:10000]
            except Exception:
                return "<unprintable response>"

    def _safe_json(self, obj) -> str:
        return json.dumps(obj, ensure_ascii=False)

    def get_agent_client(self, agent_name: str) -> A2AClient | RAGAgent:
        client = self.agents.get(agent_name, {}).get("client")
        if client is None:
            raise RuntimeError(f"Agent '{agent_name}' not initialized.")
        return client

    async def close(self) -> None:
        if self.httpx_client:
            await self.httpx_client.aclose()

    async def _send_message_to_agent(
        self,
        agent_name: str,
        message_payload: dict[str, Any],
    ) -> SendMessageResponse:
        """
        Send a message to the specified agent and return the A2A response.
        Do NOT pass a 'timeout' kwarg here (some a2a versions don't support it).
        """
        client = self.get_agent_client(agent_name)
        request = SendMessageRequest(
            id=str(uuid4()),
            params=MessageSendParams(**message_payload),
        )

        t0 = time.perf_counter()
        try:
            logger.debug(f"[{agent_name}] Sending message to agent...")
            response: SendMessageResponse = await client.send_message(request)
            dt = time.perf_counter() - t0
            try:
                dump = response.model_dump(mode="json", exclude_none=True)
                root_keys = list(dump.get("root", {}).keys())
                logger.debug(f"[{agent_name}] send_message OK in {dt:.1f}s. Root keys: {root_keys}")
            except Exception:
                logger.debug(f"[{agent_name}] send_message OK in {dt:.1f}s (no dump)")
            return response
        except Exception as e:
            dt = time.perf_counter() - t0
            logger.error(f"[{agent_name}] send_message failed after {dt:.1f}s: {e}", exc_info=True)
            raise

    def _validate_response(self, response: SendMessageResponse) -> bool:
        """Lightweight structural checks for A2A responses."""
        try:
            if not response or not getattr(response, "root", None):
                raise ValueError("Invalid response structure")
            if not isinstance(response.root, SendMessageSuccessResponse):
                logger.error("Non-success response root: {}", type(response.root))
                raise ValueError(f"Non-success response: {type(response.root).__name__}")
            if not isinstance(response.root.result, Message):
                raise ValueError("Non-message result")
            if not response.root.result.parts:
                raise ValueError("No parts in message result")
        except Exception as e:
            logger.error("Response validation error: {}", e, exc_info=True)
            raise RuntimeError("Response validation failed") from e
        return True

    def _get_analysis_result_from_response(self, response: SendMessageResponse) -> dict[str, Any]:
        """
        Extract and parse the visual analysis dict from a Visual Agent response.
        """
        # 1) Try last text part
        try:
            parts_list = get_text_parts(response.root.result.parts)
            if parts_list:
                raw = parts_list[-1]
                return json.loads(raw)
        except Exception:
            pass

        # 2) Fallback to full message text
        try:
            raw = get_message_text(response.root.result)
            if raw and raw.strip():
                return json.loads(raw)
        except Exception:
            pass

        # 3) Log for diagnostics
        dump = self._dump_response_safe(response)
        logger.error(f"Failed to decode JSON from visual analysis response. Dump: {dump[:1200]}")
        raise ValueError("Invalid JSON in visual analysis response")

    async def send_message_to_code_agent(
        self,
        patterns: list | None,
        analysis_result: dict,
        custom_instructions: str = "",
    ) -> dict:
        """Send analysis_result + patterns to the Code Agent (UI image → code)."""
        msg_parts = [
            {"kind": "text", "metadata": {"type": "analysis_result"}, "text": self._safe_json(analysis_result or {})},
            {"kind": "text", "metadata": {"type": "patterns"}, "text": self._serialize_patterns(patterns or [])},
            {"kind": "text", "metadata": {"type": "custom_instructions"}, "text": custom_instructions or ""},
        ]

        payload = {
            "message": {
                "role": "user",
                "parts": msg_parts,
                "messageId": uuid4().hex,
            }
        }

        resp = await self._send_message_to_agent("code", payload)
        if self._validate_response(resp):
            text = get_message_text(resp.root.result)
            return json.loads(text) if text else {"error": "Empty response from Code Agent"}
        return {"error": "Invalid response from Code Agent"}

    async def send_prompt_to_code_agent(
        self,
        prompt_text: str,
        patterns: list | None = None,
        custom_instructions: str = "",
    ) -> dict:
        """Send a natural-language prompt (no visual analysis) to the Code Agent."""
        try:
            msg_parts = [
                {"kind": "text", "metadata": {"type": "prompt"}, "text": prompt_text or ""},
                {"kind": "text", "metadata": {"type": "patterns"}, "text": self._serialize_patterns(patterns or [])},
                {"kind": "text", "metadata": {"type": "custom_instructions"}, "text": custom_instructions or ""},
            ]

            payload = {
                "message": {
                    "role": "user",
                    "parts": msg_parts,
                    "messageId": uuid4().hex,
                }
            }

<<<<<<< HEAD
            resp = await self._send_message_to_agent("code", payload)

            # Try to validate response, catch exceptions
            try:
                if self._validate_response(resp):
                    text = get_message_text(resp.root.result)
                    if text:
                        return json.loads(text)
                    else:
                        return {"error": "Empty response from Code Agent"}
            except RuntimeError as e:
                logger.error(f"Code Agent response validation failed: {e}")
                return {"error": f"Code Agent response validation failed: {str(e)}"}

            return {"error": "Invalid response from Code Agent"}

        except Exception as e:
            logger.error(f"Error sending prompt to Code Agent: {e}", exc_info=True)
            return {"error": f"Failed to communicate with Code Agent: {str(e)}"}

=======
        try:
            msg_parts = [
                {"kind": "text", "metadata": {"type": "prompt"}, "text": prompt_text or ""},
                {"kind": "text", "metadata": {"type": "patterns"}, "text": self._serialize_patterns(patterns or [])},
                {"kind": "text", "metadata": {"type": "custom_instructions"}, "text": custom_instructions or ""},
            ]

            payload = {
                "message": {
                    "role": "user",
                    "parts": msg_parts,
                    "messageId": uuid4().hex,
                }
            }

            resp = await self._send_message_to_agent("code", payload)

            # Try to validate response, catch exceptions
            try:
                if self._validate_response(resp):
                    text = get_message_text(resp.root.result)
                    if text:
                        return json.loads(text)
                    else:
                        return {"error": "Empty response from Code Agent"}
            except RuntimeError as e:
                logger.error(f"Code Agent response validation failed: {e}")
                return {"error": f"Code Agent response validation failed: {str(e)}"}

            return {"error": "Invalid response from Code Agent"}

        except Exception as e:
            logger.error(f"Error sending prompt to Code Agent: {e}", exc_info=True)
            return {"error": f"Failed to communicate with Code Agent: {str(e)}"}
    
>>>>>>> b3fdf184
    async def send_message_to_visual_agent(self, img_path: Path) -> dict[str, Any]:
        """Send an image to the Visual Agent and return the analysis result."""
        # Re-encode + downscale for latency and stability
        try:
            with Image.open(img_path) as im:
                im = im.convert("RGB")
                max_side = 1280
                w, h = im.size
                scale = min(1.0, max_side / max(w, h))
                if scale < 1.0:
                    im = im.resize((int(w * scale), int(h * scale)))
                buf = BytesIO()
                im.save(buf, format="JPEG", quality=85, optimize=True)
                base64_image = base64.b64encode(buf.getvalue()).decode("utf-8")
                buf.close()
                mime = "image/jpeg"
        except Exception:
            with open(img_path, "rb") as f:
                base64_image = base64.b64encode(f.read()).decode("utf-8")
            mime = "image/png"

        send_message_payload: dict[str, Any] = {
            "message": {
                "role": "user",
                "parts": [
                    {
                        "kind": "file",
                        "file": {
                            "name": img_path.name,
                            "mimeType": mime,
                            "bytes": base64_image,
                        },
                    },
                ],
                "messageId": uuid4().hex,
            },
        }

        response = await self._send_message_to_agent("visual", send_message_payload)
        if self._validate_response(response):
            analysis_result = self._get_analysis_result_from_response(response)
            return analysis_result
        else:
            dump = self._dump_response_safe(response)
            raise RuntimeError(f"Invalid response from Visual Agent. Dump: {dump[:1500]}")

    @staticmethod
    async def test_process() -> None:
        """Test function: visual → patterns → code, and prompt-only → code."""
        logger.info("Starting Orchestrator Agent test process")
        orchestrator = OrchestratorAgent(
            visual_url=VISUAL_AGENT_URL,
            code_url=CODE_AGENT_URL,
        )
        await orchestrator.initialize()
        rag_agent: RAGAgent = orchestrator.get_agent_client("rag")

        logger.info("Sending test message to Visual Agent...")
        image_uri = "E:/Documentos/Git Repositories/ui2code-rag/tests/test_image.png"
        with open(image_uri, "rb") as image_file:
            base64_image = base64.b64encode(image_file.read()).decode("utf-8")

        send_message_payload_visual: dict[str, Any] = {
            "message": {
                "role": "user",
                "parts": [
                    {
                        "kind": "file",
                        "file": {"name": "test_image.jpg", "mimeType": "image/jpeg", "bytes": base64_image},
                    },
                ],
                "messageId": uuid4().hex,
            },
        }
        response_visual: SendMessageResponse = await orchestrator._send_message_to_agent(
            "visual", send_message_payload_visual
        )
        logger.info("Received response from Visual Agent")
        logger.debug(response_visual.model_dump(mode="json", exclude_none=True))
        assert orchestrator._validate_response(response_visual)
        analysis_result: dict[str, Any] = orchestrator._get_analysis_result_from_response(response_visual)
        logger.debug(f"Extracted visual analysis: {analysis_result}")

        logger.info("Executing RAG Agent with visual analysis...")
        patterns: list[tuple] = rag_agent.invoke(analysis_result, top_k=5)
        logger.debug(f"RAG Agent retrieved patterns: {patterns}")

        custom_instructions = "Use dark theme with purple accents and hover effects."
        logger.info("Sending test message to Code Agent (visual+patterns)...")
        send_message_payload_code: dict[str, Any] = {
            "message": {
                "role": "user",
                "parts": [
                    {"kind": "text", "metadata": {"type": "analysis_result"}, "text": json.dumps(analysis_result)},
                    {"kind": "text", "metadata": {"type": "patterns"}, "text": json.dumps(patterns)},
                    {"kind": "text", "metadata": {"type": "custom_instructions"}, "text": f"{custom_instructions}"},
                ],
                "messageId": uuid4().hex,
            },
        }
        response_code = await orchestrator._send_message_to_agent("code", send_message_payload_code)
        logger.info("Received response from Code Agent")
        logger.debug(response_code.model_dump(mode="json", exclude_none=True))
        assert orchestrator._validate_response(response_code)
        code_result = get_message_text(response_code.root.result)
        logger.info(f"Code Agent result: {code_result}")

        await orchestrator.close()


if __name__ == "__main__":
    import asyncio

    asyncio.run(OrchestratorAgent.test_process())<|MERGE_RESOLUTION|>--- conflicted
+++ resolved
@@ -234,8 +234,14 @@
                     "messageId": uuid4().hex,
                 }
             }
-
-<<<<<<< HEAD
+            payload = {
+                "message": {
+                    "role": "user",
+                    "parts": msg_parts,
+                    "messageId": uuid4().hex,
+                }
+            }
+
             resp = await self._send_message_to_agent("code", payload)
 
             # Try to validate response, catch exceptions
@@ -255,44 +261,7 @@
         except Exception as e:
             logger.error(f"Error sending prompt to Code Agent: {e}", exc_info=True)
             return {"error": f"Failed to communicate with Code Agent: {str(e)}"}
-
-=======
-        try:
-            msg_parts = [
-                {"kind": "text", "metadata": {"type": "prompt"}, "text": prompt_text or ""},
-                {"kind": "text", "metadata": {"type": "patterns"}, "text": self._serialize_patterns(patterns or [])},
-                {"kind": "text", "metadata": {"type": "custom_instructions"}, "text": custom_instructions or ""},
-            ]
-
-            payload = {
-                "message": {
-                    "role": "user",
-                    "parts": msg_parts,
-                    "messageId": uuid4().hex,
-                }
-            }
-
-            resp = await self._send_message_to_agent("code", payload)
-
-            # Try to validate response, catch exceptions
-            try:
-                if self._validate_response(resp):
-                    text = get_message_text(resp.root.result)
-                    if text:
-                        return json.loads(text)
-                    else:
-                        return {"error": "Empty response from Code Agent"}
-            except RuntimeError as e:
-                logger.error(f"Code Agent response validation failed: {e}")
-                return {"error": f"Code Agent response validation failed: {str(e)}"}
-
-            return {"error": "Invalid response from Code Agent"}
-
-        except Exception as e:
-            logger.error(f"Error sending prompt to Code Agent: {e}", exc_info=True)
-            return {"error": f"Failed to communicate with Code Agent: {str(e)}"}
     
->>>>>>> b3fdf184
     async def send_message_to_visual_agent(self, img_path: Path) -> dict[str, Any]:
         """Send an image to the Visual Agent and return the analysis result."""
         # Re-encode + downscale for latency and stability
@@ -339,6 +308,7 @@
             dump = self._dump_response_safe(response)
             raise RuntimeError(f"Invalid response from Visual Agent. Dump: {dump[:1500]}")
 
+
     @staticmethod
     async def test_process() -> None:
         """Test function: visual → patterns → code, and prompt-only → code."""
